--- conflicted
+++ resolved
@@ -857,24 +857,11 @@
 
         logl = 0
         for prop in self.properties.keys():
-<<<<<<< HEAD
             try:
                 val,err = self.properties[prop]
             except TypeError:
                 #property not appropriate for fitting (e.g. no error provided)
                 continue
-            if prop in self.ic.bands:
-                if not fit_for_distance:
-                    raise ValueError('must fit for mass, age, feh, dist,'+ 
-                                     'A_V if apparent magnitudes provided.')
-                mods = self.ic.mag[prop]([mass_A, mass_B], 
-                                         age, feh) + 5*np.log10(dist) - 5
-                A = AV*EXTINCTION[prop]
-                mods += A
-                mod = addmags(*mods)
-=======
-            val,err = self.properties[prop]
-            m = re.search('delta_(\w+)$',prop)
             if prop in self.ic.bands:
                 if not fit_for_distance:
                     raise ValueError('must fit for mass, age, feh, dist, A_V '+
@@ -893,7 +880,6 @@
                 mod_A += A
                 mod_B += A
                 mod = mod_B - mod_A
->>>>>>> 118256f1
             elif prop=='feh':
                 mod = feh
             elif prop=='parallax':
